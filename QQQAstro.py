--- conflicted
+++ resolved
@@ -9,11 +9,10 @@
 Run:
 
   python QQQAstro.py --csv /path/to/QQQ.csv --out enriched.csv
-<<<<<<< HEAD
+  
 If --csv is omitted it tries to auto‑detect a QQQ‑named CSV in ./mnt/data
-=======
+
 If --csv is omitted the script searches $QQQ_DATA_DIR (fallback: ./mnt/data).
->>>>>>> 87b4d1a6
 
 """
 
