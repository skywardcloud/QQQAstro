--- conflicted
+++ resolved
@@ -7,14 +7,14 @@
   • Rahu/Ketu longitudes and ±2° Lagna‑contact flag
 
 Run:
-<<<<<<< HEAD
+
   python qqq_pipeline_v2.py --csv /path/to/QQQ.csv --out enriched.csv
 If --csv is omitted it tries to auto‑detect a QQQ‑named CSV in $QQQ_DATA_DIR
 (default: ./mnt/data)
-=======
+
   python QQQAstro.py --csv /path/to/QQQ.csv --out enriched.csv
 If --csv is omitted it tries to auto‑detect a QQQ‑named CSV in /mnt/data
->>>>>>> 65a23cfa
+
 """
 
 import math
