--- conflicted
+++ resolved
@@ -1,5 +1,4 @@
 # QQQAstro
-<<<<<<< HEAD
 
 QQQAstro enriches intraday QQQ CSV data with basic Vedic astrology markers.
 
@@ -15,7 +14,7 @@
 If `--csv` is omitted the script tries to locate the file automatically in the
 directory defined by the `QQQ_DATA_DIR` environment variable. If that variable
 is unset it falls back to `/mnt/data`.
-=======
+
 QQQAstro
 
 Install dependencies with:
@@ -23,4 +22,3 @@
 ```bash
 pip install -r requirements.txt
 ```
->>>>>>> 5654cc8d
